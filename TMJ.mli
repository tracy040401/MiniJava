(** This is the same abstract syntax tree as in [LMJ.mli] but without position informations.
    After typechecking, we don't need to give feedbacks to the user. *)

type identifier = string

type expression = { raw_expression : raw_expression; typ : typ }

and raw_expression =
  | EConst of constant
  | EGetVar of identifier
  | EUnOp of unop * expression
  | EBinOp of binop * expression * expression
  | EMethodCall of expression * identifier * expression list
  | EArrayGet of expression * expression
  | EArrayAlloc of expression
  | EArrayLength of expression
  | EThis
  | EObjectAlloc of identifier

and constant = LMJ.constant =
  | ConstBool of bool
  | ConstInt of int32

and binop = LMJ.binop =
  | OpAdd
  | OpSub
  | OpMul
  | OpLt
<<<<<<< HEAD
  | OpEq
=======
  | OpGt
>>>>>>> 6e2a42ad
  | OpAnd
  | OpOr

and unop = LMJ.unop = UOpNot

and instruction =
  | IBlock of instruction list
  | IIf of expression * instruction * instruction
  | IWhile of expression * instruction
  | ISyso of expression
  | ISetVar of identifier * typ * expression
  | IArraySet of identifier * expression * expression

and typ =
  | TypInt
  | TypBool
  | TypIntArray
  | Typ of identifier

and metho = {
    formals: (identifier * typ) list;
    result: typ;
    locals: (identifier * typ) list;
    body: instruction list;
    return: expression
  }

and clas = {
    extends: identifier option;
    attributes: (identifier * typ) list;
    methods: (identifier * metho) list
  }

and program = {
    name: identifier;
    defs: (identifier * clas) list;
    main_args: identifier;
    main: instruction
  }<|MERGE_RESOLUTION|>--- conflicted
+++ resolved
@@ -26,11 +26,8 @@
   | OpSub
   | OpMul
   | OpLt
-<<<<<<< HEAD
   | OpEq
-=======
   | OpGt
->>>>>>> 6e2a42ad
   | OpAnd
   | OpOr
 
