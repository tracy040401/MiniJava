open LMJ
open Printf

let indentation = 2

(** UTF8 sequences for different symbols. *)
let lbrace = "\xe2\x9d\xb4"
let rbrace = "\xe2\x9d\xb5"
let lparen = "\xef\xbc\x88"
let rparen = "\xef\xbc\x89"
let branch = "\xe2\x94\x9c"
let branch_end = "\xe2\x94\x94"
let pipe = "\xe2\x94\x82"
let rtriangle = "\xe2\x96\xb8"
let ltriangle = "\xe2\x97\x82"

(** If [show_location] is true then we print position informations associated with
    identifiers and expressions. *)
let show_location = ref false

(** [print_position out pos] prints position informations using [pos] on the
    output channel [out] iff [show_location] is true. *)
let print_position out pos =
  if !show_location then
    let l = pos.Lexing.pos_lnum in
    let c = pos.Lexing.pos_cnum - pos.Lexing.pos_bol + 1 in
    fprintf out " %s line %d, char %d %s" rtriangle l c ltriangle

(** [print_identifier out loc] prints on the output channel [out] the identifier contained in [loc],
    and position informations contained in [loc] iff [show_location] is true. *)
let print_identifier out loc =
  if !show_location then
    fprintf out "%s%a" (Location.content loc) print_position (Location.startpos loc)
  else
    fprintf out "%s" (Location.content loc)

(** [print_list print prefix out l] prints the list [l] on the output channel [out] using the
    function [print] to print each element of [l].
    [prefix] is the current prefix string, but currently the position in the output channel [out]
    is at the beginning of a line (the prefix string is not already printed). *)
let print_list print prefix out l =
  let prefix' = prefix ^ String.make indentation ' ' in
  let rec print_list out = function
    | []  ->
       ()
    | [x] ->
       fprintf out "%s%s%a"
         prefix'
         branch_end
         (print (prefix' ^ " ")) x
    | x :: r ->
       fprintf out "%s%s%a\n%a"
         prefix'
         branch
         (print (prefix' ^ pipe)) x
         print_list r
  in
  print_list out l

(** [print_constant out c] prints the constant [c] on the output channel [out]. *)
let print_constant out = function
  | ConstBool b ->
     fprintf out "ConstBool %s" (string_of_bool b)
  | ConstInt i ->
     fprintf out "ConstInt %ld" i

(** [print_unop out op] prints the unary operator [op] on the output channel [out]. *)
let print_unop out = function
  | UOpNot ->
     fprintf out "UOpNot"

(** [print_binop out op] prints the binary operator [op] on the output channel [out]. *)
let print_binop out = function
  | OpAdd ->
     fprintf out "OpAdd"
  | OpSub ->
     fprintf out "OpSub"
  | OpMul ->
     fprintf out "OpMul"
  | OpLt  ->
     fprintf out "OpLt"
<<<<<<< HEAD
  | OpEq  ->
      fprintf out "OpEq"
=======
  | OpGt  ->
     fprintf out "OpGt"
>>>>>>> 6e2a42ad
  | OpAnd ->
     fprintf out "OpAnd"
  | OpOr  ->
     fprintf out "OpOr"

(** [print_expression prefix out e] prints the expression [e] on the output channel [out].
    [prefix] is the string already printed just before [e]. *)
let rec print_expression prefix out e =
  print_raw_expression prefix out (Location.content e) (Location.startpos e)

(** [print_raw_expression prefix out e pos] prints the expression [e] on the output channel [out].
    [prefix] is the string already printed just before [e].
    [pos] is the position informations of the beginning of the expression [e] in the source file.
    [pos] is used iff [show_location] is true. *)
and print_raw_expression prefix out e pos =
  let prefix' = prefix ^ String.make indentation ' ' in
  match e with
  | EConst c ->
     fprintf out "EConst (%a)" print_constant c;
     print_position out pos
  | EGetVar id ->
     fprintf out "EGetVar %a" print_identifier id
  | EUnOp (op, e) ->
     fprintf out "EUnOp %a" print_unop op;
     print_position out pos;
     fprintf out "\n%s%s%a"
       prefix'
       branch_end
       (print_expression prefix') e
  | EBinOp (op, e1, e2) ->
     fprintf out "EBinOp %a" print_binop op;
     print_position out pos;
     fprintf out "\n%s%s%a\n%s%s%a"
       prefix'
       branch
       (print_expression (prefix' ^ pipe)) e1
       prefix'
       branch_end
       (print_expression prefix') e2
  | EMethodCall (e1, id, args) ->
     fprintf out "EMethodCall";
     print_position out pos;
     fprintf out "\n%s%s%a\n%s%s%a\n%s%s%s%s%a"
       prefix'
       branch
       (print_expression (prefix' ^ pipe)) e1
       prefix'
       branch
       print_identifier id
       prefix'
       branch_end
       "()"
       (if args = [] then "" else "\n")
       (print_expression_list prefix') args
  | EArrayGet (e1, e2) ->
     fprintf out "EArrayGet";
     print_position out pos;
     fprintf out "\n%s%s%a\n%s%s%a"
       prefix'
       branch
       (print_expression (prefix' ^ pipe)) e1
       prefix'
       branch_end
       (print_expression prefix') e2
  | EArrayAlloc e ->
     fprintf out "EArrayAlloc";
     print_position out pos;
     fprintf out "\n%s%s%a"
       prefix'
       branch_end
       (print_expression prefix') e
  | EArrayLength e ->
     fprintf out "EArrayLength";
     print_position out pos;
     fprintf out "\n%s%s%a"
       prefix'
       branch_end
       (print_expression prefix') e
  | EThis ->
     fprintf out "EThis%a" print_position pos
  | EObjectAlloc id ->
     fprintf out "EObjectAlloc %a" print_identifier id

(** [print_expression_list prefix out l] prints the list of expressions [l] on the output channel [out].
    [prefix] is the current prefix string, but currently the position in the output channel [out] is
    at the beginning of a line (the prefix string is not already printed). *)
and print_expression_list prefix out l =
  print_list print_expression prefix out l

(** [print_instruction prefix out ins] prints the instruction [ins] on the output channel [out].
    [prefix] is the string already printed just before [ins]. *)
let rec print_instruction prefix out i =
  let prefix' = prefix ^ String.make indentation ' ' in
  match i with
  | ISyso e ->
     fprintf out "ISyso\n%s%s%a"
       prefix'
       branch_end
       (print_expression prefix') e
  | IBlock l ->
     fprintf out "IBlock\n%a"
       (print_instruction_list prefix) l
  | IIf (e, i1, i2) ->
     fprintf out "IIf\n%s%s%a\n%s%s%a\n%s%s%a"
       prefix'
       branch
       (print_expression (prefix' ^ pipe)) e
       prefix'
       branch
       (print_instruction (prefix' ^ pipe)) i1
       prefix'
       branch_end
       (print_instruction prefix') i2
  | IWhile (e, i) ->
     fprintf out "IWhile\n%s%s%a\n%s%s%a"
       prefix'
       branch
       (print_expression (prefix' ^ pipe)) e
       prefix'
       branch_end
       (print_instruction prefix') i
  | ISetVar (id, e) ->
     fprintf out "ISetVar\n%s%s%a\n%s%s%a"
       prefix'
       branch
       print_identifier id
       prefix'
       branch_end
       (print_expression prefix') e
  | IArraySet (id, e1, e2) ->
     fprintf out "IArraySet\n%s%s%a\n%s%s%a\n%s%s%a"
       prefix'
       branch
       print_identifier id
       prefix'
       branch
       (print_expression (prefix' ^ pipe)) e1
       prefix'
       branch_end
       (print_expression prefix') e2

(** [print_instruction_list prefix out l] prints the list of instructions [l] on the output channel [out].
    [prefix] is the current prefix string, but currently the position in the output channel [out] is
    at the beginning of a line (the prefix string is not already printed). *)
and print_instruction_list prefix out l =
  print_list print_instruction prefix out l

(** [print_type out typ] prints the type [typ] on the output channel [out]. *)
let print_type out typ =
  match typ with
  | TypInt ->
     fprintf out "int"
  | TypBool ->
     fprintf out "bool"
  | TypIntArray ->
     fprintf out "int[]"
  | Typ id ->
     fprintf out "%a" print_identifier id

(** [print_declaration_list out l] prints the list of declarations [l] on the output channel [out].
    A declaration is an identifier with its type. *)
let print_declaration_list out l =
  let print_declaration out (id, typ) =
    fprintf out "(%a, %a)"
      print_identifier id
      print_type typ
  in
  fprintf out "%a"
    (Print.sep_list Print.space print_declaration) l

(** [print_method prefix out m] prints the method [m] on the output channel [out].
    [prefix] is the string already printed just before [m]. *)
let print_method prefix out m =
  fprintf out "formals %a\n%s%sresult %a\n%s%slocals %a\n%s%sbody\n%a%s%s%sreturn\n%a"
    print_declaration_list m.formals
    prefix
    branch
    print_type m.result
    prefix
    branch
    print_declaration_list m.locals
    prefix
    branch
    (print_instruction_list (prefix ^ pipe)) m.body
    (if m.body = [] then "" else "\n")
    prefix
    branch_end
    (print_expression_list (prefix ^ " ")) [m.return]

(** [print_identifier_method_list prefix out l] prints the list of methods with their names [l] on the output channel [out].
    [prefix] is the current prefix string, but currently the position in the output channel [out] is
    at the beginning of a line (the prefix string is not already printed). *)
let print_identifier_method_list prefix out l =
  let print_identifier_method prefix out (id, m) =
    let prefix' = prefix ^ String.make indentation ' ' in
    fprintf out "%a\n%s%s%a"
      print_identifier id
      prefix'
      branch
      (print_method prefix') m
  in
  print_list print_identifier_method prefix out l

(** [print_class prefix out c] prints the class [c] on the output channel [out].
     [prefix] is the string already printed just before [c]. *)
let rec print_class prefix out c =
  fprintf out "extends ";
  (match c.extends with
     | None -> ()
     | Some id -> print_identifier out id);
  fprintf out "\n%s%sattributes %a\n%s%smethods\n%a"
    prefix
    branch
    print_declaration_list c.attributes
    prefix
    branch_end
    (print_identifier_method_list (prefix ^ " ")) c.methods

(** [print_identifier_class_list prefix out l] prints the list of classes with their names [l] on the output channel [out].
    [prefix] is the current prefix string, but currently the position in the output channel [out] is
    at the beginning of a line (the prefix string is not already printed). *)
and print_identifier_class_list prefix out l =
  let print_identifier_class prefix out (id, c) =
    let prefix' = prefix ^ String.make indentation ' ' in
    fprintf out "%a\n%s%s%a"
      print_identifier id
      prefix'
      branch
      (print_class prefix') c
  in
  print_list print_identifier_class prefix out l

let print out p show_loc =
  show_location := show_loc;
  let prefix = String.make indentation ' ' in
  fprintf out "program\n%s%sname %a\n%s%sdefs\n%a%s%s%smain_args %a\n%s%smain\n%a\n"
    prefix
    branch
    print_identifier p.name
    prefix
    branch
    (print_identifier_class_list (prefix ^ pipe)) p.defs
    (if p.defs = [] then "" else "\n")
    prefix
    branch
    print_identifier p.main_args
    prefix
    branch_end
    (print_instruction_list (prefix ^ " ")) [p.main]<|MERGE_RESOLUTION|>--- conflicted
+++ resolved
@@ -79,13 +79,10 @@
      fprintf out "OpMul"
   | OpLt  ->
      fprintf out "OpLt"
-<<<<<<< HEAD
   | OpEq  ->
       fprintf out "OpEq"
-=======
   | OpGt  ->
      fprintf out "OpGt"
->>>>>>> 6e2a42ad
   | OpAnd ->
      fprintf out "OpAnd"
   | OpOr  ->
