%{
  open LMJ
  let swap = List.map (fun (x, y) -> (y, x))
%}

%token <int32> INT_CONST
%token <bool> BOOL_CONST
%token INTEGER BOOLEAN
%token <string Location.t> IDENT
%token CLASS PUBLIC STATIC VOID MAIN STRING EXTENDS RETURN
<<<<<<< HEAD
%token PLUS MINUS TIMES NOT LT AND EQ
=======
%token PLUS MINUS TIMES NOT LT GT AND OR
>>>>>>> 6e2a42ad
%token COMMA SEMICOLON
%token ASSIGN
%token LPAREN RPAREN LBRACKET RBRACKET LBRACE RBRACE
%token THIS NEW DOT LENGTH
%token SYSO
%token IF ELSE WHILE
%token EOF

%left OR
%left AND
%nonassoc LT GT
%left PLUS MINUS
%left TIMES
%nonassoc NOT
%nonassoc DOT LBRACKET

%start program

%type <LMJ.program> program

%%

program:
| m = main_class d = defs EOF
   {
     let c, a, i = m in
     {
       name = c;
       defs = d;
       main_args = a;
       main = i
     }
   }

main_class:
| CLASS c = IDENT
   LBRACE
   PUBLIC STATIC VOID MAIN LPAREN STRING LBRACKET RBRACKET a = IDENT RPAREN
   LBRACE
   i = instruction
   RBRACE
   RBRACE
   { (c, a, i) }

defs:
| c = list(clas)
   { c }

clas:
| CLASS name = IDENT e = option(preceded(EXTENDS, IDENT))
   LBRACE
   a = list(pair(typ, terminated(IDENT, SEMICOLON)))
   m = list(metho)
   RBRACE
   {
     name,
     {
       extends = e;
       attributes = swap a;
       methods = m;
     }
   }

metho:
| PUBLIC t = typ name = IDENT
   LPAREN
   f = separated_list(COMMA, pair(typ, IDENT))
   RPAREN
   LBRACE
   ds = declarations_and_statements
   RETURN e = expression SEMICOLON
   RBRACE
   {
     let d, s = fst ds, snd ds in
     name,
     {
       formals = swap f;
       result  = t;
       locals  = d;
       body    = s;
       return  = e;
     }
   }

declarations_and_statements:
| t = typ id = IDENT SEMICOLON r = declarations_and_statements
   {
     let d, s = r in
     ((id, t) :: d, s)
   }
| s = list(instruction)
   { ([], s) }

expression:
|  e = raw_expression
   { Location.make $startpos $endpos e }
| LPAREN e = expression RPAREN
   { e }

raw_expression:
| i = INT_CONST
   { EConst (ConstInt i) }

| b = BOOL_CONST
   { EConst (ConstBool b) }

| id = IDENT
   { EGetVar id }

| e1 = expression op = binop e2 = expression
   { EBinOp (op, e1, e2) }

| o = expression DOT c = IDENT LPAREN actuals = separated_list(COMMA, expression) RPAREN
   { EMethodCall (o, c, actuals) }

| a = expression LBRACKET i = expression RBRACKET
   { EArrayGet (a, i) }

| NEW INTEGER LBRACKET e = expression RBRACKET
   { EArrayAlloc e }

| a = expression DOT LENGTH
   { EArrayLength a }

| THIS
   { EThis }

| NEW id = IDENT LPAREN RPAREN
   { EObjectAlloc id }

| NOT e = expression
   { EUnOp (UOpNot, e) }

%inline binop:
| PLUS  { OpAdd }
| MINUS { OpSub }
| TIMES { OpMul }
| LT    { OpLt }
<<<<<<< HEAD
| EQ    { OpEq }
=======
| GT    { OpGt }
>>>>>>> 6e2a42ad
| AND   { OpAnd }
| OR    { OpOr }

instruction:
| b = block
   { b }

| id = IDENT ASSIGN e = expression SEMICOLON
   { ISetVar (id, e) }

| a = IDENT LBRACKET i = expression RBRACKET ASSIGN e = expression SEMICOLON
   { IArraySet (a, i, e) }

| SYSO LPAREN e = expression RPAREN SEMICOLON
   { ISyso e }

| IF LPAREN c = expression RPAREN i1 = instruction ELSE i2 = instruction
   { IIf (c, i1, i2) }

// if sans else 
| IF LPAREN c = expression RPAREN i1 = instruction // ce qu'on lit 
   { IIf (c, i1, IBlock([])) } // ce qu'on reconnait 

| WHILE LPAREN c = expression RPAREN i = instruction
   { IWhile (c, i) }

block:
| LBRACE is = list(instruction) RBRACE
   { IBlock is }

typ:
| INTEGER
   { TypInt }
| BOOLEAN
   { TypBool }
| INTEGER LBRACKET RBRACKET
   { TypIntArray }
| id = IDENT
   { Typ id }<|MERGE_RESOLUTION|>--- conflicted
+++ resolved
@@ -8,11 +8,8 @@
 %token INTEGER BOOLEAN
 %token <string Location.t> IDENT
 %token CLASS PUBLIC STATIC VOID MAIN STRING EXTENDS RETURN
-<<<<<<< HEAD
 %token PLUS MINUS TIMES NOT LT AND EQ
-=======
 %token PLUS MINUS TIMES NOT LT GT AND OR
->>>>>>> 6e2a42ad
 %token COMMA SEMICOLON
 %token ASSIGN
 %token LPAREN RPAREN LBRACKET RBRACKET LBRACE RBRACE
@@ -151,11 +148,8 @@
 | MINUS { OpSub }
 | TIMES { OpMul }
 | LT    { OpLt }
-<<<<<<< HEAD
 | EQ    { OpEq }
-=======
 | GT    { OpGt }
->>>>>>> 6e2a42ad
 | AND   { OpAnd }
 | OR    { OpOr }
 
