--- conflicted
+++ resolved
@@ -23,13 +23,10 @@
      fprintf out "*"
   | OpLt  ->
      fprintf out "<"
-<<<<<<< HEAD
   | OpEq  ->
       fprintf out "=="
-=======
   | OpGt  ->
      fprintf out ">"
->>>>>>> 6e2a42ad
   | OpAnd ->
      fprintf out "&&"
   | OpOr  ->
@@ -112,11 +109,8 @@
      expr4 out e
 
 and expr6 out e = match e.raw_expression with
-<<<<<<< HEAD
   | EBinOp ((OpLt | OpAnd | OpEq) as op, e1, e2) ->
-=======
   | EBinOp ((OpLt | OpGt | OpAnd | OpOr) as op, e1, e2) ->
->>>>>>> 6e2a42ad
      fprintf out "%a %a %a"
        expr6 e1
        binop op
