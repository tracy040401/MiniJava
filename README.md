## MiniJava Transpiler

`mini-java` is an educational transpiler from [MiniJava](http://www.cambridge.org/resources/052182060X/), which is a subset of [Java](https://en.wikipedia.org/wiki/Java_%28programming_language%29),
to [C](https://en.wikipedia.org/wiki/C_%28programming_language%29).\
The construction of this transpiler is documented on [www.mrcoder.org](https://www.mrcoder.org/en/compiler/minijava/).

### Install Dependencies

#### Linux (Ubuntu)

```bash
sudo apt-get install ocaml opam
opam init -a -y
eval `opam config env`
opam switch -y 4.07.0
eval `opam config env`
opam install -y ocamlbuild ocamlfind menhir
```

#### Mac OS X

```bash
brew install gpatch m4 ocaml opam
opam init -a -y
eval `opam config env`
opam switch -y 4.07.0
eval `opam config env`
opam install -y ocamlbuild ocamlfind menhir
```

### Download, Compile and Run

Once you have the dependencies (see above), run the following commands in your terminal.

```bash
git clone --recurse-submodules https://github.com/lascar-pacagi/MiniJava.git
make
./mini-java file.java
./file
```

---

The default C compiler is `cc`. if you want to use another compiler, you should give the name of the compiler as follow.

```bash
./mini-java --c-compiler clang file.java
```

---

If you want to launch `mini-java` from any directory, you should give the path to the `tgc` directory.

```bash
./mini-java --tgc-path "path to tgc directory" file.java
```

---

If you want to use `mini-java` without a garbage collector, and so without dependencies to `tgc`, you can
checkout the version 1.0. In this version, the transpiler doesn't use a garbage collector and only produces
the generated C file.

```bash
git checkout v1.0
make
./mini-java file.java
gcc file.c -o file
./file
```

If you want to modify the version 1.0, you can create a new branch from version 1.0 (for example `from_v1.0`).

```bash
git checkout -b from_v1.0 v1.0
```

to go back to the version with a garbage collector do the following.

```bash
git checkout master
make
```
<<<<<<< HEAD
=======

The branch `ast_typed` has an abstract syntax tree decorated with type information. This tree is produced by the typechecker and it can be useful if you want to augment `MiniJava`.
>>>>>>> a5f595b9
<|MERGE_RESOLUTION|>--- conflicted
+++ resolved
@@ -81,8 +81,5 @@
 git checkout master
 make
 ```
-<<<<<<< HEAD
-=======
 
 The branch `ast_typed` has an abstract syntax tree decorated with type information. This tree is produced by the typechecker and it can be useful if you want to augment `MiniJava`.
->>>>>>> a5f595b9
